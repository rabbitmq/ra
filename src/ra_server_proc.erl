%% @hidden
-module(ra_server_proc).

-behaviour(gen_statem).

-compile({inline, [handle_raft_state/3]}).


-include("ra.hrl").

%% State functions
-export([
         recover/3,
         recovered/3,
         leader/3,
         pre_vote/3,
         candidate/3,
         follower/3,
         receive_snapshot/3,
         await_condition/3,
         terminating_leader/3,
         terminating_follower/3
        ]).

%% gen_statem callbacks
-export([
         init/1,
         format_status/2,
         handle_event/4,
         terminate/3,
         code_change/4,
         callback_mode/0
        ]).

%% API
-export([start_link/1,
         command/3,
         cast_command/2,
         cast_command/3,
         query/4,
         state_query/3,
         trigger_election/2,
         ping/2,
         log_fold/4,
         transfer_leadership/3
        ]).

-export([send_rpc/2]).

-define(SERVER, ?MODULE).
-define(DEFAULT_BROADCAST_TIME, 100).
-define(DEFAULT_ELECTION_MULT, 5).
-define(TICK_INTERVAL_MS, 1000).
-define(DEFAULT_STOP_FOLLOWER_ELECTION, false).
-define(DEFAULT_AWAIT_CONDITION_TIMEOUT, 30000).
%% Utilisation average calculations are all in μs.
-define(USE_AVG_HALF_LIFE, 1000000.0).
-define(INSTALL_SNAP_RPC_TIMEOUT, 120 * 1000).
-define(DEFAULT_RECEIVE_SNAPSHOT_TIMEOUT, 30000).
-define(DEFAULT_SNAPSHOT_CHUNK_SIZE, 1000000). % 1MB

-define(FLUSH_COMMANDS_SIZE, 25).

-define(HANDLE_EFFECTS(Effects, EvtType, State0),
        handle_effects(?FUNCTION_NAME, Effects, EvtType, State0)).

-type query_fun() :: ra:query_fun().

-type ra_command() :: {ra_server:command_type(), term(),
                       ra_server:command_reply_mode()}.

-type ra_command_priority() :: normal | low.

-type ra_leader_call_ret(Result) :: {ok, Result, Leader::ra_server_id()} |
                                    {error, term()} |
                                    {timeout, ra_server_id()}.

-type ra_cmd_ret() :: ra_leader_call_ret(term()).

-type gen_statem_start_ret() :: {ok, pid()} | ignore | {error, term()}.

-type safe_call_ret(T) :: timeout | {error, noproc | nodedown} | T.

-type states() :: leader | follower | candidate | await_condition.

%% ra_event types
-type ra_event_reject_detail() :: {not_leader, Leader :: maybe(ra_server_id()),
                                   ra_server:command_correlation()}.

-type ra_event_body() ::
    % used for notifying senders of the ultimate fate of their command
    % sent using ra:pipeline_command/3|4
    {applied, [{ra_server:command_correlation(), Reply :: term()}]} |
    {rejected, ra_event_reject_detail()} |
    % used to send message side-effects emitted by the state machine
    {machine, term()}.

-type ra_event() :: {ra_event, Sender :: ra_server_id(), ra_event_body()}.
%% the Sender is the ra process that emitted the ra_event.


-type server_loc() :: ra_server_id() | [ra_server_id()].

-export_type([ra_leader_call_ret/1,
              ra_cmd_ret/0,
              safe_call_ret/1,
              ra_event_reject_detail/0,
              ra_event/0,
              ra_event_body/0]).

-type monitors() ::
    #{pid() | node() => {machine | snapshot_sender, maybe(reference())}}.
%% the ra server proc keeps monitors on behalf of different components
%% the state machine, log and server code. The tag is used to determine
%% which component to dispatch the down to

-record(conf, {log_id :: unicode:chardata(),
               name :: atom(),
               broadcast_time = ?DEFAULT_BROADCAST_TIME :: non_neg_integer(),
               tick_timeout :: non_neg_integer(),
               await_condition_timeout :: non_neg_integer(),
               ra_event_formatter :: undefined | {module(), atom(), [term()]},
               flush_commands_size = ?FLUSH_COMMANDS_SIZE :: non_neg_integer()
              }).

-record(state, {conf :: #conf{},
                server_state :: ra_server:ra_server_state(),
                monitors = #{} :: monitors(),
                pending_commands = [] :: [{{pid(), any()}, term()}],
                leader_monitor :: reference() | undefined,
                leader_last_seen :: integer() | undefined,
                delayed_commands = queue:new() :: queue:queue(
                                                    ra_server:command()),
                election_timeout_set = false :: boolean(),
                %% the log index last time gc was forced
                force_gc_index = 0 :: ra_index()
               }).

%%%===================================================================
%%% API
%%%===================================================================

-spec start_link(ra_server:ra_server_config()) -> gen_statem_start_ret().
start_link(Config = #{id := Id}) ->
    Name = ra_lib:ra_server_id_to_local_name(Id),
    gen_statem:start_link({local, Name}, ?MODULE, Config, []).

-spec command(server_loc(), ra_command(), timeout()) ->
    ra_cmd_ret().
command(ServerLoc, Cmd, Timeout) ->
    leader_call(ServerLoc, {command, normal, Cmd}, Timeout).

-spec cast_command(ra_server_id(), ra_command()) -> ok.
cast_command(ServerId, Cmd) ->
    gen_statem:cast(ServerId, {command, low, Cmd}).

-spec cast_command(ra_server_id(), ra_command_priority(), ra_command()) -> ok.
cast_command(ServerId, Priority, Cmd) ->
    gen_statem:cast(ServerId, {command, Priority, Cmd}).

-spec query(server_loc(), query_fun(),
            local | consistent | leader, timeout()) ->
    ra_server_proc:ra_leader_call_ret(term())
    | {ok, Reply :: term(), ra_server_id() | not_known}.
query(ServerLoc, QueryFun, local, Timeout) ->
    statem_call(ServerLoc, {local_query, QueryFun}, Timeout);
query(ServerLoc, QueryFun, leader, Timeout) ->
    leader_call(ServerLoc, {local_query, QueryFun}, Timeout);
query(ServerLoc, QueryFun, consistent, Timeout) ->
    leader_call(ServerLoc, {consistent_query, QueryFun}, Timeout).

-spec log_fold(ra_server_id(), fun(), term(), integer()) -> term().
log_fold(ServerId, Fun, InitialState, Timeout) ->
    gen_statem:call(ServerId, {log_fold, Fun, InitialState}, Timeout).

%% used to query the raft state rather than the machine state
-spec state_query(server_loc(), all | members | machine, timeout()) ->
    ra_leader_call_ret(term()).
state_query(ServerLoc, Spec, Timeout) ->
    leader_call(ServerLoc, {state_query, Spec}, Timeout).

-spec trigger_election(ra_server_id(), timeout()) -> ok.
trigger_election(ServerId, Timeout) ->
    gen_statem:call(ServerId, trigger_election, Timeout).

-spec transfer_leadership(ra_server_id(), ra_server_id(), timeout()) ->
    ok | already_leader.
transfer_leadership(ServerId, TargetServerId, Timeout) ->
    leader_call(ServerId, {transfer_leadership, TargetServerId}, Timeout).

-spec ping(ra_server_id(), timeout()) -> safe_call_ret({pong, states()}).
ping(ServerId, Timeout) ->
    gen_statem_safe_call(ServerId, ping, Timeout).

leader_call(ServerLoc, Msg, Timeout) ->
    statem_call(ServerLoc, {leader_call, Msg}, Timeout).

statem_call(ServerIds, Msg, Timeout)
  when is_list(ServerIds) ->
    multi_statem_call(ServerIds, Msg, [], Timeout);
statem_call(ServerId, Msg, Timeout) ->
    case gen_statem_safe_call(ServerId, Msg, Timeout) of
        {redirect, Leader} ->
            statem_call(Leader, Msg, Timeout);
        {wrap_reply, Reply} ->
            {ok, Reply, ServerId};
        {error, _} = E ->
            E;
        timeout ->
            {timeout, ServerId};
        Reply ->
            Reply
    end.

multi_statem_call([ServerId | ServerIds], Msg, Errs, Timeout) ->
    case statem_call(ServerId, Msg, Timeout) of
        {Tag, _} = E
          when Tag == error orelse Tag == timeout ->
            case ServerIds of
                [] ->
                    {error, {no_more_servers_to_try, [E | Errs]}};
                _ ->
                    multi_statem_call(ServerIds, Msg, [E | Errs], Timeout)
            end;
        Reply ->
            Reply
    end.

%%%===================================================================
%%% gen_statem callbacks
%%%===================================================================

init(Config0 = #{id := Id, cluster_name := ClusterName}) ->
    process_flag(trap_exit, true),
    Config = maps:merge(config_defaults(), Config0),
    #{id := {_, UId, LogId},
      cluster := Cluster} = ServerState = ra_server:init(Config),
    Key = ra_lib:ra_server_id_to_local_name(Id),
						% ensure ra_directory has the new pid
    yes = ra_directory:register_name(UId, self(),
                                     maps:get(parent, Config, undefined), Key,
				     ClusterName),

    % ensure each relevant erlang node is connected
    Peers = maps:keys(maps:remove(Id, Cluster)),
    %% as most messages are sent using noconnect we explicitly attempt to
    %% connect to all relevant nodes
    _ = spawn(fun () ->
                      _ = lists:foreach(fun ({_, Node}) ->
                                                net_kernel:connect_node(Node);
                                            (_) -> node()
                                        end, Peers)
              end),
    TickTime = maps:get(tick_timeout, Config),
    AwaitCondTimeout = maps:get(await_condition_timeout, Config),
    RaEventFormatterMFA = maps:get(ra_event_formatter, Config, undefined),
    FlushCommandsSize = maps:get(low_priority_commands_flush_size, Config,
                                  ?FLUSH_COMMANDS_SIZE),
    State = #state{conf = #conf{log_id = LogId,
                                name = Key,
                                tick_timeout = TickTime,
                                await_condition_timeout = AwaitCondTimeout,
                                ra_event_formatter = RaEventFormatterMFA,
                                flush_commands_size = FlushCommandsSize},
                   server_state = ServerState},
    ok = net_kernel:monitor_nodes(true),
    {ok, recover, State, [{next_event, cast, go}]}.

%% callback mode
callback_mode() -> [state_functions, state_enter].

%%%===================================================================
%%% State functions
%%%===================================================================
recover(enter, OldState, State0) ->
    {State, Actions} = handle_enter(?FUNCTION_NAME, OldState, State0),
    {keep_state, State, Actions};
recover(_EventType, go, State = #state{server_state = ServerState0}) ->
    ServerState = ra_server:recover(ServerState0),
    true = erlang:garbage_collect(),
    %% we have to issue the next_event here so that the recovered state is
    %% only passed through very briefly
    next_state(recovered, State#state{server_state = ServerState},
               [{next_event, internal, next}]);
recover(_, _, State) ->
    % all other events need to be postponed until we can return
    % `next_event` from init
    {keep_state, State, {postpone, true}}.

%% this is a passthrough state to allow state machines to emit node local
%% effects post recovery
recovered(enter, OldState, State0) ->
    {State, Actions} = handle_enter(?FUNCTION_NAME, OldState, State0),
    {keep_state, State, Actions};
recovered(internal, next, #state{server_state = ServerState} = State) ->
    _ = ets:insert(ra_metrics, ra_server:metrics(ServerState)),
    next_state(follower, State, set_tick_timer(State, [])).

leader(enter, OldState, State0) ->
    {State, Actions} = handle_enter(?FUNCTION_NAME, OldState, State0),
    {keep_state, State#state{leader_last_seen = undefined,
                             election_timeout_set = false}, Actions};
leader(EventType, {leader_call, Msg}, State) ->
    %  no need to redirect
    leader(EventType, Msg, State);
leader(EventType, {leader_cast, Msg}, State) ->
    leader(EventType, Msg, State);
leader(EventType, {command, normal, {CmdType, Data, ReplyMode}},
       #state{server_state = ServerState0} = State0) ->
    %% normal priority commands are written immediately
    Cmd = make_command(CmdType, EventType, Data, ReplyMode),
    {leader, ServerState, Effects} =
        ra_server:handle_leader({command, Cmd}, ServerState0),
    {State, Actions} =
        ?HANDLE_EFFECTS(Effects, EventType,
                        State0#state{server_state = ServerState}),
    {keep_state, State, Actions};
leader(EventType, {command, low, {CmdType, Data, ReplyMode}},
       #state{delayed_commands = Delayed} = State0) ->
    %% cache the low priority command until the flush_commands message arrives

    Cmd = make_command(CmdType, EventType, Data, ReplyMode),
    %% if there are no prior delayed commands
    %% (and thus no action queued to do so)
    %% queue a state timeout to flush them
    %% We use a cast to ourselves instead of a zero timeout as we want to
    %% get onto the back of the erlang mailbox not just the current gen_statem
    %% event buffer.
    case queue:is_empty(Delayed) of
        true ->
            ok = gen_statem:cast(self(), flush_commands);
        false ->
            ok
    end,
    {keep_state, State0#state{delayed_commands = queue:in(Cmd, Delayed)}, []};
leader(EventType, flush_commands,
       #state{conf = #conf{flush_commands_size = Size},
              server_state = ServerState0,
              delayed_commands = Delayed0} = State0) ->

    {DelQ, Delayed} = queue_take(Size, Delayed0),
    %% write a batch of delayed commands
    {leader, ServerState, Effects} =
        ra_server:handle_leader({commands, Delayed}, ServerState0),

    {State, Actions} =
        ?HANDLE_EFFECTS(Effects, EventType,
                        State0#state{server_state = ServerState}),
    case queue:is_empty(DelQ) of
        true ->
            ok;
        false ->
            ok = gen_statem:cast(self(), flush_commands)
    end,
    {keep_state, State#state{delayed_commands = DelQ}, Actions};
leader({call, From}, {local_query, QueryFun},
       #state{server_state = ServerState} = State) ->
    Reply = perform_local_query(QueryFun, id(State), ServerState),
    {keep_state, State, [{reply, From, Reply}]};
leader({call, From}, {state_query, Spec},
       #state{server_state = ServerState} = State) ->
    Reply = {ok, do_state_query(Spec, ServerState), id(State)},
    {keep_state, State, [{reply, From, Reply}]};
leader({call, From}, {consistent_query, QueryFun},
       #state{server_state = ServerState0} = State0) ->
    {leader, ServerState1, Effects} =
        ra_server:handle_leader({consistent_query, From, QueryFun},
                                ServerState0),
    {State1, Actions} =
        ?HANDLE_EFFECTS(Effects, {call, From},
                        State0#state{server_state = ServerState1}),
    {keep_state, State1, Actions};
leader({call, From}, ping, State) ->
    {keep_state, State, [{reply, From, {pong, leader}}]};
leader(info, {node_event, _Node, _Evt}, State) ->
    {keep_state, State, []};
leader(info, {'DOWN', MRef, process, Pid, Info},
       #state{monitors = Monitors0,
              server_state = ServerState0} = State0) ->
    case maps:take(Pid, Monitors0) of
        {{Comp, MRef}, Monitors} ->
            {_, ServerState, Effects} =
                ra_server:handle_down(?FUNCTION_NAME, Comp, Pid, Info,
                                      ServerState0),
            {State, Actions} =
                ?HANDLE_EFFECTS(Effects, cast,
                                State0#state{server_state = ServerState,
                                             monitors = Monitors}),
            {keep_state, State, Actions};
        error ->
            {keep_state, State0, []}
    end;
leader(info, {NodeEvt, Node},
       #state{monitors = Monitors0,
              server_state = ServerState0} = State0)
  when NodeEvt =:= nodedown orelse NodeEvt =:= nodeup ->
    case Monitors0 of
        #{Node := _} ->
            % there is a monitor for the node
            Cmd = make_command('$usr', cast,
                               {NodeEvt, Node}, noreply),
            {leader, ServerState, Effects} =
                ra_server:handle_leader({command, Cmd}, ServerState0),
            {State, Actions} =
                ?HANDLE_EFFECTS(Effects, cast,
                                State0#state{server_state = ServerState}),
            {keep_state, State, Actions};
        _ ->
            {keep_state, State0, []}
    end;
leader(_, tick_timeout, State0) ->
    {State1, RpcEffs} = make_rpcs(State0),
    ServerState = State1#state.server_state,
    Effects = ra_server:tick(ServerState),
    {State2, Actions} = ?HANDLE_EFFECTS(RpcEffs ++ Effects, cast, State1),

    State = handle_tick_metrics(State2),
    {keep_state, State,
     set_tick_timer(State, Actions)};
leader({timeout, Name}, machine_timeout,
       #state{server_state = ServerState0} = State0) ->
    % the machine timer timed out, add a timeout message
    Cmd = make_command('$usr', cast, {timeout, Name}, noreply),
    {leader, ServerState, Effects} = ra_server:handle_leader({command, Cmd},
                                                             ServerState0),
    {State, Actions} = ?HANDLE_EFFECTS(Effects, cast,
                                       State0#state{server_state =
                                                    ServerState}),
    {keep_state, State, Actions};
leader({call, From}, trigger_election, State) ->
    {keep_state, State, [{reply, From, ok}]};
leader({call, From}, {log_fold, Fun, Term}, State) ->
    fold_log(From, Fun, Term, State);
leader(EventType, Msg, State0) ->
    case handle_leader(Msg, State0) of
        {leader, State1, Effects1} ->
            {State, Actions} = ?HANDLE_EFFECTS(Effects1, EventType, State1),
            {keep_state, State, Actions};
        {follower, State1, Effects1} ->
            {State, Actions} = ?HANDLE_EFFECTS(Effects1,
                                               EventType,
                                               State1),
            % demonitor when stepping down
            ok = lists:foreach(fun ({_, Ref}) when is_reference(Ref) ->
                                       erlang:demonitor(Ref);
                                   (_) ->
                                       %% the monitor is a node
                                       %% all nodes are always monitored
                                       ok
                               end, maps:values(State#state.monitors)),
            next_state(follower, State#state{monitors = #{}}, Actions);
        {stop, State1, Effects} ->
            % interact before shutting down in case followers need
            % to know about the new commit index
            {State, _Actions} = ?HANDLE_EFFECTS(Effects, EventType, State1),
            {stop, normal, State};
        {delete_and_terminate, State1, Effects} ->
            {State2, Actions} = ?HANDLE_EFFECTS(Effects, EventType, State1),
            State = send_rpcs(State2),
            case ra_server:is_fully_replicated(State#state.server_state) of
                true ->
                    {stop, {shutdown, delete}, State};
                false ->
                    next_state(terminating_leader, State, Actions)
            end;
        {await_condition, State1, Effects1} ->
            {State, Actions} = ?HANDLE_EFFECTS(Effects1, EventType, State1),
            next_state(await_condition, State, Actions)
    end.

candidate(enter, OldState, State0) ->
    {State1, Actions0} = handle_enter(?FUNCTION_NAME, OldState, State0),
    {State, Actions} = maybe_set_election_timeout(long, State1, Actions0),
    {keep_state, State, Actions};
candidate({call, From}, {leader_call, Msg},
          #state{pending_commands = Pending} = State) ->
    {keep_state, State#state{pending_commands = [{From, Msg} | Pending]}};
candidate(cast, {command, _Priority,
                 {_CmdType, _Data, {notify, Corr, Pid}}},
          State) ->
    ok = reject_command(Pid, Corr, State),
    {keep_state, State, []};
candidate({call, From}, {local_query, QueryFun},
          #state{server_state = ServerState} = State) ->
    Reply = perform_local_query(QueryFun, not_known, ServerState),
    {keep_state, State, [{reply, From, Reply}]};
candidate({call, From}, ping, State) ->
    {keep_state, State, [{reply, From, {pong, candidate}}]};
candidate(info, {node_event, _Node, _Evt}, State) ->
    {keep_state, State};
candidate(_, tick_timeout, State0) ->
    State = maybe_persist_last_applied(State0),
    {keep_state, handle_tick_metrics(State), set_tick_timer(State, [])};
candidate({call, From}, trigger_election, State) ->
    {keep_state, State, [{reply, From, ok}]};
candidate(EventType, Msg, #state{pending_commands = Pending} = State0) ->
    case handle_candidate(Msg, State0) of
        {candidate, State1, Effects} ->
            {State1, Actions0} = ?HANDLE_EFFECTS(Effects, EventType, State1),
            {State, Actions} = maybe_set_election_timeout(long, State1, Actions0),
            {keep_state, State, Actions};
        {follower, State1, Effects} ->
            {State, Actions} = ?HANDLE_EFFECTS(Effects, EventType, State1),
            next_state(follower, State, Actions);
        {leader, State1, Effects} ->
            {State2, Actions0} = ?HANDLE_EFFECTS(Effects, EventType, State1),
            State = State2#state{pending_commands = []},
            %% reset the tick timer to avoid it triggering early after a leader
            %% change
            Actions = set_tick_timer(State2, Actions0),
            % inject a bunch of command events to be processed when node
            % becomes leader
            NextEvents = [{next_event, {call, F}, Cmd} || {F, Cmd} <- Pending],
            next_state(leader, State, Actions ++ NextEvents)
    end.


pre_vote(enter, OldState, #state{leader_monitor = MRef} = State0) ->
    _ = stop_monitor(MRef),
    {State1, Actions0} = handle_enter(?FUNCTION_NAME, OldState, State0),
    {State, Actions} = maybe_set_election_timeout(long, State1, Actions0),
    {keep_state, State#state{leader_monitor = undefined}, Actions};
pre_vote({call, From}, {leader_call, Msg},
          State = #state{pending_commands = Pending}) ->
    {keep_state, State#state{pending_commands = [{From, Msg} | Pending]}};
pre_vote(cast, {command, _Priority,
                {_CmdType, _Data, {notify, Corr, Pid}}},
         State) ->
    ok = reject_command(Pid, Corr, State),
    {keep_state, State, []};
pre_vote({call, From}, {local_query, QueryFun},
          #state{server_state = ServerState} = State) ->
    Reply = perform_local_query(QueryFun, not_known, ServerState),
    {keep_state, State, [{reply, From, Reply}]};
pre_vote({call, From}, ping, State) ->
    {keep_state, State, [{reply, From, {pong, pre_vote}}]};
pre_vote(info, {node_event, _Node, _Evt}, State) ->
    {keep_state, State};
pre_vote(_, tick_timeout, State0) ->
    State = maybe_persist_last_applied(State0),
    {keep_state, handle_tick_metrics(State), set_tick_timer(State, [])};
pre_vote({call, From}, trigger_election, State) ->
    {keep_state, State, [{reply, From, ok}]};
pre_vote(EventType, Msg, State0) ->
    case handle_pre_vote(Msg, State0) of
        {pre_vote, State1, Effects} ->
            {State1, Actions0} = ?HANDLE_EFFECTS(Effects, EventType, State1),
            {State, Actions} = maybe_set_election_timeout(long, State1, Actions0),
            {keep_state, State, Actions};
        {follower, State1, Effects} ->
            {State, Actions} = ?HANDLE_EFFECTS(Effects, EventType, State1),
            next_state(follower, State, Actions);
        {candidate, State1, Effects} ->
            {State, Actions} = ?HANDLE_EFFECTS(Effects, EventType, State1),
            next_state(candidate, State, Actions)
    end.

follower(enter, OldState, #state{server_state = ServerState} = State0) ->
    %% New cluster starts should be coordinated and elections triggered
    %% explicitly hence if this is a new one we wait here.
    %% Else we set an election timer
    %% Set the timeout length based on the previous state
    TimeoutLen = case OldState of
                     recovered -> short;
                     _ -> long
                 end,
    {State1, Actions0} = handle_enter(?FUNCTION_NAME, OldState, State0),
    {State, Actions} = case ra_server:is_new(ServerState) of
                           true ->
                               {State1, Actions0};
                           false ->
                               ?DEBUG("~s: is not new, setting "
                                      "election timeout.~n",
                                      [log_id(State0)]),
                               maybe_set_election_timeout(TimeoutLen, State1,
                                                          Actions0)
                       end,
    {keep_state, State, Actions};
follower({call, From}, {leader_call, Msg}, State) ->
    maybe_redirect(From, Msg, State);
follower(_, {command, Priority, {_CmdType, Data, noreply}},
         State) ->
    % forward to leader
    case leader_id(State) of
        undefined ->
            ?WARN("~s: leader cast - leader not known. "
                  "Command is dropped.~n", [log_id(State)]),
            {keep_state, State, []};
        LeaderId ->
            ?INFO("~s: follower leader cast - redirecting to ~w ~n",
                  [log_id(State), LeaderId]),
            ok = ra:pipeline_command(LeaderId, Data, no_correlation, Priority),
            {keep_state, State, []}
    end;
follower(cast, {command, _Priority,
                {_CmdType, _Data, {notify, Corr, Pid}}},
         State) ->
    ok = reject_command(Pid, Corr, State),
    {keep_state, State, []};
follower({call, From}, {local_query, QueryFun},
         #state{server_state = ServerState} = State) ->
    Leader = case ra_server:leader_id(ServerState) of
                 undefined -> not_known;
                 L -> L
             end,
    Reply = perform_local_query(QueryFun, Leader, ServerState),
    {keep_state, State, [{reply, From, Reply}]};
follower({call, From}, trigger_election, State) ->
    ?DEBUG("~s: election triggered by ~w", [log_id(State), element(1, From)]),
    {keep_state, State, [{reply, From, ok},
                         {next_event, cast, election_timeout}]};
follower({call, From}, ping, State) ->
    {keep_state, State, [{reply, From, {pong, follower}}]};
follower(info, {'DOWN', MRef, process, _Pid, Info},
         #state{leader_monitor = MRef} = State0) ->
    ?INFO("~s: Leader monitor down with ~W, setting election timeout~n",
          [log_id(State0), Info, 8]),
    TimeoutLen = case Info of
                     noconnection ->
                         short;
                     _ ->
                         %% if it isn't a network related error
                         %% set the shortest timeout
                         really_short
                 end,
    {State, Actions} = maybe_set_election_timeout(TimeoutLen, State0, []),
    {keep_state, State#state{leader_monitor = undefined}, Actions};
follower(info, {'DOWN', MRef, process, Pid, Info},
         #state{monitors = Monitors0, server_state = ServerState0} = State0) ->
    case maps:take(Pid, Monitors0) of
        {{Comp, MRef}, Monitors} ->
            {_, ServerState, Effects} =
                ra_server:handle_down(?FUNCTION_NAME, Comp, Pid, Info,
                                      ServerState0),
            {State, Actions} =
                ?HANDLE_EFFECTS(Effects, cast,
                                State0#state{server_state = ServerState,
                                             monitors = Monitors}),
            {keep_state, State, Actions};
        error ->
            {keep_state, State0, []}
    end;
follower(info, {node_event, Node, down}, State0) ->
    case leader_id(State0) of
        {_, Node} ->
            ?DEBUG("~s: Leader node ~w may be down, setting pre-vote timeout",
                   [log_id(State0), Node]),
            {State, Actions} = maybe_set_election_timeout(long, State0, []),
            {keep_state, State, Actions};
        _ ->
            {keep_state, State0}
    end;
follower(info, {node_event, Node, up}, State) ->
    case leader_id(State) of
        {_, Node} when State#state.election_timeout_set ->
            ?DEBUG("~s: Leader node ~w is back up, cancelling pre-vote timeout",
                   [log_id(State), Node]),
            {keep_state,
             State#state{election_timeout_set = false},
             [{state_timeout, infinity, election_timeout}]};
        _ ->
            {keep_state, State}
    end;
follower(_, tick_timeout, State) ->
    {keep_state,
     handle_tick_metrics(State),
     set_tick_timer(State, [])};
follower({call, From}, {log_fold, Fun, Term}, State) ->
    fold_log(From, Fun, Term, State);
follower(EventType, Msg, State0) ->
    case handle_follower(Msg, State0) of
        {follower, State1, Effects} ->
            {State2, Actions} = ?HANDLE_EFFECTS(Effects, EventType, State1),
            State = follower_leader_change(State0, State2),
            {keep_state, State, Actions};
        {pre_vote, State1, Effects} ->
            {State, Actions} = ?HANDLE_EFFECTS(Effects, EventType, State1),
            next_state(pre_vote, State, Actions);
        {await_condition, State1, Effects} ->
            {State2, Actions} = ?HANDLE_EFFECTS(Effects, EventType, State1),
            State = follower_leader_change(State0, State2),
            next_state(await_condition, State, Actions);
        {receive_snapshot, State1, Effects} ->
            {State, Actions} = ?HANDLE_EFFECTS(Effects, EventType, State1),
            next_state(receive_snapshot, State, Actions);
        {delete_and_terminate, State1, Effects} ->
            {State, Actions} = ?HANDLE_EFFECTS(Effects, EventType, State1),
            next_state(terminating_follower, State, Actions)
    end.

%% TODO: handle leader down abort snapshot and revert to follower
receive_snapshot(enter, OldState, State0) ->
    {State, Actions} = handle_enter(?FUNCTION_NAME, OldState, State0),
    {keep_state, State,
     [{state_timeout, receive_snapshot_timeout(), receive_snapshot_timeout}
      | Actions]};
receive_snapshot(_, tick_timeout, State0) ->
    {keep_state, State0, set_tick_timer(State0, [])};
receive_snapshot(EventType, Msg, State0) ->
    case handle_receive_snapshot(Msg, State0) of
        {receive_snapshot, State1, Effects} ->
            {State, Actions} = ?HANDLE_EFFECTS(Effects, EventType, State1),
            {keep_state, State,
             [{state_timeout, receive_snapshot_timeout(),
               receive_snapshot_timeout} | Actions]};
        {follower, State1, Effects} ->
            {State2, Actions} = ?HANDLE_EFFECTS(Effects, EventType, State1),
            State = follower_leader_change(State0, State2),
            next_state(follower, State, Actions)
    end.

terminating_leader(enter, OldState, State0) ->
    {State, Actions} = handle_enter(?FUNCTION_NAME, OldState, State0),
    {keep_state, State, Actions};
terminating_leader(_EvtType, {command, _, _}, State0) ->
    % do not process any further commands
    {keep_state, State0, []};
terminating_leader(EvtType, Msg, State0) ->
    LogName = log_id(State0),
    ?DEBUG("~s: terminating leader received ~W~n", [LogName, Msg, 10]),
    {State, Actions} = case leader(EvtType, Msg, State0) of
                           {next_state, terminating_leader, S, A} ->
                               {S, A};
                           {keep_state, S, A} ->
                               {S, A};
                           {stop, {shutdown, delete}, S} ->
                               {S, []}
                       end,
    NS = State#state.server_state,
    case ra_server:is_fully_replicated(NS) of
        true ->
            {stop, {shutdown, delete}, State};
        false ->
            ?DEBUG("~s: is not fully replicated after ~W~n",
                   [LogName, Msg, 7]),
            {keep_state, send_rpcs(State), Actions}
    end.

terminating_follower(enter, OldState, State0) ->
    {State, Actions} = handle_enter(?FUNCTION_NAME, OldState, State0),
    {keep_state, State, Actions};
terminating_follower(EvtType, Msg, State0) ->
    % only process ra_log_events
    LogName = log_id(State0),
    ?DEBUG("~s: terminating follower received ~W~n", [LogName, Msg, 10]),
    {State, Actions} = case follower(EvtType, Msg, State0) of
                           {next_state, terminating_follower, S, A} ->
                               {S, A};
                           {keep_state, S, A} ->
                               {S, A}
                       end,
    case ra_server:is_fully_persisted(State#state.server_state) of
        true ->
            {stop, {shutdown, delete}, State};
        false ->
            ?DEBUG("~s: is not fully persisted after ~W~n",
                   [log_id(State), Msg, 7]),
            {keep_state, State, Actions}
    end.

await_condition({call, From}, {leader_call, Msg}, State) ->
    maybe_redirect(From, Msg, State);
await_condition({call, From}, {local_query, QueryFun},
                #state{server_state = ServerState} = State) ->
    Reply = perform_local_query(QueryFun, follower, ServerState),
    {keep_state, State, [{reply, From, Reply}]};
await_condition({call, From}, ping, State) ->
    {keep_state, State, [{reply, From, {pong, await_condition}}]};
await_condition({call, From}, trigger_election, State) ->
    {keep_state, State, [{reply, From, ok},
                         {next_event, cast, election_timeout}]};
await_condition(info, {'DOWN', MRef, process, _Pid, _Info},
                State = #state{leader_monitor = MRef}) ->
    ?INFO("~s: await_condition - Leader monitor down. Entering follower state.",
          [log_id(State)]),
    next_state(follower, State#state{leader_monitor = undefined}, []);
await_condition(info, {node_event, Node, down}, State) ->
    case leader_id(State) of
        {_, Node} ->
            ?WARN("~s: await_condition - Leader node ~w might be down."
                  " Re-entering follower state.",
                  [log_id(State), Node]),
            next_state(follower, State, []);
        _ ->
            {keep_state, State}
    end;
await_condition(enter, OldState, #state{conf = Conf} = State0) ->
    {State, Actions0} = handle_enter(?FUNCTION_NAME, OldState, State0),
    Actions = [{state_timeout, Conf#conf.await_condition_timeout,
                await_condition_timeout} | Actions0],
    {keep_state, State, Actions};
await_condition(_, tick_timeout, State0) ->
    {keep_state, State0, set_tick_timer(State0, [])};
await_condition(EventType, Msg, State0) ->
    case handle_await_condition(Msg, State0) of
        {follower, State1, Effects} ->
            {State2, Actions} = ?HANDLE_EFFECTS(Effects, EventType, State1),
            State = follower_leader_change(State0, State2),
            next_state(follower, State, Actions);
        {pre_vote, State1, Effects} ->
            {State, Actions} = ?HANDLE_EFFECTS(Effects, EventType, State1),
            next_state(pre_vote, State, Actions);
        {await_condition, State1, []} ->
            {keep_state, State1, []}
    end.

handle_event(_EventType, EventContent, StateName, State) ->
    ?WARN("~s: handle_event unknown ~P~n", [log_id(State), EventContent, 10]),
    {next_state, StateName, State}.

terminate(Reason, StateName,
          #state{conf = #conf{name = Key},
                 server_state = ServerState} = State) ->
    ?INFO("~s: terminating with ~w in state ~w~n",
          [log_id(State), Reason, StateName]),
    UId = uid(State),
    _ = ra_server:terminate(ServerState, Reason),
    Parent = ra_directory:where_is_parent(UId),
    case Reason of
        {shutdown, delete} ->
            catch ra_directory:unregister_name(UId),
            catch ra_log_meta:delete_sync(UId),
            catch ets:delete(ra_state, UId),
            Self = self(),
            %% we have to terminate the child spec from the supervisor as it
            %% wont do this automatically, even for transient children
            %% for simple_one_for_one terminate also removes
            _ = spawn(fun () ->
                              Ref = erlang:monitor(process, Self),
                              receive
                                  {'DOWN', Ref, _, _, _} ->
                                      ok = supervisor:terminate_child(
                                             ra_server_sup_sup,
                                             Parent)
                              after 5000 ->
                                        ok
                              end
                      end),
            ok;


        _ -> ok
    end,
    _ = ets:delete(ra_metrics, Key),
    _ = ets:delete(ra_state, Key),
    ok.

code_change(_OldVsn, StateName, State, _Extra) ->
    {ok, StateName, State}.

format_status(Opt, [_PDict, StateName,
                    #state{server_state = NS,
                           leader_last_seen = LastSeen,
                           pending_commands = Pending,
                           delayed_commands = Delayed,
                           election_timeout_set = ElectionSet
                          }]) ->
    [{id, ra_server:id(NS)},
     {opt, Opt},
     {raft_state, StateName},
     {leader_last_seen, LastSeen},
     {num_pending_commands, length(Pending)},
     {num_delayed_commands, queue:len(Delayed)},
     {election_timeout_set, ElectionSet},
     {ra_server_state, ra_server:overview(NS)}
    ].

%%%===================================================================
%%% Internal functions
%%%===================================================================

handle_enter(RaftState, OldRaftState,
             #state{conf = #conf{name = Name},
                    server_state = ServerState0} = State) ->
    true = ets:insert(ra_state, {Name, RaftState}),
    {ServerState, Effects} = ra_server:handle_state_enter(RaftState,
                                                          ServerState0),
    case RaftState == leader orelse OldRaftState == leader of
        true ->
            %% ensure transitions from and to leader are logged at a higher
            %% level
            ?NOTICE("~s: ~s -> ~s in term: ~b~n",
                    [log_id(State), OldRaftState, RaftState,
                     current_term(State)]);
        false ->
            ?DEBUG("~s: ~s -> ~s in term: ~b~n",
                   [log_id(State), OldRaftState, RaftState,
                    current_term(State)])
    end,
    handle_effects(RaftState, Effects, cast,
                   State#state{server_state = ServerState}).

queue_take(N, Q) ->
    queue_take(N, Q, []).

queue_take(0, Q, Acc) ->
    {Q, lists:reverse(Acc)};
queue_take(N, Q0, Acc) ->
    case queue:out(Q0) of
        {{value, I}, Q} ->
            queue_take(N-1, Q, [I | Acc]);
        {empty, _} ->
            {Q0, lists:reverse(Acc)}
    end.

handle_leader(Msg, #state{server_state = ServerState0} = State0) ->
    case catch ra_server:handle_leader(Msg, ServerState0) of
        {NextState, ServerState, Effects}  ->
            State = State0#state{server_state =
                                 ra_server:persist_last_applied(ServerState)},
            {NextState, State, Effects};
        OtherErr ->
            ?ERR("handle_leader err ~p~n", [OtherErr]),
            exit(OtherErr)
    end.

handle_raft_state(RaftState, Msg,
                  #state{server_state = ServerState0,
                         election_timeout_set = Set} = State) ->
    {NextState, ServerState1, Effects} =
        ra_server:RaftState(Msg, ServerState0),
    ElectionTimeoutSet = case Msg of
                             election_timeout -> false;
                             _ -> Set
                         end,
    ServerState = ra_server:persist_last_applied(ServerState1),
    {NextState, State#state{server_state = ServerState,
                            election_timeout_set = ElectionTimeoutSet},
     Effects}.

handle_candidate(Msg, State) ->
    handle_raft_state(?FUNCTION_NAME, Msg, State).

handle_pre_vote(Msg, State) ->
    handle_raft_state(?FUNCTION_NAME, Msg, State).

handle_follower(Msg, State) ->
    handle_raft_state(?FUNCTION_NAME, Msg, State).

handle_receive_snapshot(Msg, State) ->
    handle_raft_state(?FUNCTION_NAME, Msg, State).

handle_await_condition(Msg, State) ->
    handle_raft_state(?FUNCTION_NAME, Msg, State).

perform_local_query(QueryFun, Leader, #{effective_machine_module := MacMod,
                                        machine_state := MacState,
                                        last_applied := Last,
                                        current_term := Term}) ->
    try ra_machine:query(MacMod, QueryFun, MacState) of
        Result ->
            {ok, {{Last, Term}, Result}, Leader}
    catch
        _:_ = Err ->
            {error, Err}
    end.

handle_effects(RaftState, Effects0, EvtType, State0) ->
    handle_effects(RaftState, Effects0, EvtType, State0, []).
% effect handler: either executes an effect or builds up a list of
% gen_statem 'Actions' to be returned.
handle_effects(RaftState, Effects0, EvtType, State0, Actions0) ->
    {State, Actions} = lists:foldl(
                         fun(Effects, {State, Actions}) when is_list(Effects) ->
                                 handle_effects(RaftState, Effects, EvtType,
                                                State, Actions);
                            (Effect, {State, Actions}) ->

                                 handle_effect(RaftState, Effect, EvtType,
                                               State, Actions)
                         end, {State0, Actions0}, Effects0),
    {State, lists:reverse(Actions)}.

handle_effect(_, {send_rpc, To, Rpc}, _, State0, Actions) ->
    % fully qualified use only so that we can mock it for testing
    % TODO: review / refactor to remove the mod call here
    ?MODULE:send_rpc(To, Rpc),
    {State0, Actions};
handle_effect(_, {next_event, Evt}, EvtType, State, Actions) ->
    {State, [{next_event, EvtType, Evt} |  Actions]};
handle_effect(_, {next_event, _, _} = Next, _, State, Actions) ->
    {State, [Next | Actions]};
handle_effect(_, {send_msg, To, Msg}, _, State, Actions) ->
    %% default is to send without any wrapping
    ok = send(To, Msg),
    {State, Actions};
handle_effect(RaftState, {send_msg, To, _Msg, Options} = Eff,
              _, State, Actions) ->
    ToNode = get_node(To),
    case {has_local_opt(Options), RaftState} of
        {true, follower} when ToNode == node() ->
            %% We are a follower.
            %% Check if we should deliver this (potentially local) effect.
            %% TODO: handle other options
            send_msg(Eff, leader_id(State), State);
        {_, follower} ->
            %% ...else we leave it for the leader to handle.
            ok;
        {true, leader} when ToNode =/= node() ->
            Members  = do_state_query(members, State#state.server_state),
            %% We need to evaluate whether to send the message.
            %% Only send if there isn't a local node for the target pid.
            case lists:any(fun ({_, N}) -> N == ToNode end, Members) of
                true ->
                    %% There is a local member so don't send the message
                    %% as it will be sent by the local follower.
                    ok;
                false ->
                    %% There is no local member so the leader needs to send it.
                    send_msg(Eff, id(State), State)
            end;
        {_, leader} ->
            %% Send it anyway.
            send_msg(Eff, id(State), State);
        _ ->
            %% Any other state cannot use send_msg.
           ok
    end,
    {State, Actions};
handle_effect(RaftState, {aux, Cmd}, _, State, Actions) ->
    %% TODO: thread through state
    {_, ServerState, []} = ra_server:handle_aux(RaftState, cast, Cmd,
                                                State#state.server_state),

    {State#state{server_state = ServerState}, Actions};
handle_effect(_, {notify, Who, Correlations}, _, State, Actions) ->
    %% should only be done by leader
    ok = send_ra_event(Who, Correlations, id(State), applied, State),
    {State, Actions};
handle_effect(_, {cast, To, Msg}, _, State, Actions) ->
    ok = gen_cast(To, Msg),
    {State, Actions};
handle_effect(_, {reply, From, Reply}, _, State, Actions) ->
    % reply directly
    ok = gen_statem:reply(From, Reply),
    {State, Actions};
handle_effect(_, {reply, Reply}, {call, From}, State, Actions) ->
    % reply directly
    ok = gen_statem:reply(From, Reply),
    {State, Actions};
handle_effect(_, {reply, Reply}, EvtType, _, _) ->
    exit({undefined_reply, Reply, EvtType});
handle_effect(leader, {send_snapshot, To, {SnapState, Id, Term}}, _,
              #state{server_state = SS0,
                     monitors = Monitors} = State0, Actions) ->
    ChunkSize = application:get_env(ra, snapshot_chunk_size,
                                    ?DEFAULT_SNAPSHOT_CHUNK_SIZE),
    %% leader effect only
    Me = self(),
    Pid = spawn(fun () ->
                        try send_snapshots(Me, Id, Term, To,
                                           ChunkSize, SnapState) of
                            _ -> ok
                        catch
                            C:timeout:S ->
                                %% timeout is ok as we've already blocked
                                %% for a while
                                erlang:raise(C, timeout, S);
                            C:E:S ->
                                %% insert an arbitrary pause here as a primitive
                                %% throttling operation as certain errors
                                %% happen quickly
                                ok = timer:sleep(5000),
                                erlang:raise(C, E, S)
                        end
                end),
    MRef = erlang:monitor(process, Pid),
    %% update the peer state so that no pipelined entries are sent during
    %% the snapshot sending phase
    SS = ra_server:update_peer_status(To, {sending_snapshot, Pid}, SS0),
    {State0#state{server_state = SS,
                  monitors = Monitors#{Pid => {snapshot_sender, MRef}}},
                  Actions};
handle_effect(_, {delete_snapshot, Dir,  SnapshotRef}, _, State0, Actions) ->
    %% delete snapshots in separate process
    _ = spawn(fun() ->
                      ra_snapshot:delete(Dir, SnapshotRef)
              end),
    {State0, Actions};
handle_effect(_, {send_vote_requests, VoteRequests}, _, % EvtType
              State, Actions) ->
    % transient election processes
    T = {dirty_timeout, 500},
    Me = self(),
    [begin
         _ = spawn(fun () -> Reply = gen_statem:call(N, M, T),
                             ok = gen_statem:cast(Me, Reply)
                   end)
     end || {N, M} <- VoteRequests],
    {State, Actions};
handle_effect(RaftState, {release_cursor, Index, MacState}, EvtType,
              #state{server_state = ServerState0} = State0, Actions0) ->
    {ServerState, Effects} = ra_server:update_release_cursor(Index, MacState,
                                                             ServerState0),
    State1 = State0#state{server_state = ServerState},
    handle_effects(RaftState, Effects, EvtType, State1, Actions0);
handle_effect(_, garbage_collection, _EvtType, State, Actions) ->
    true = erlang:garbage_collect(),
    {State, Actions};
handle_effect(_, {monitor, process, Pid}, _,
              #state{monitors = Monitors} = State, Actions) ->
    case Monitors of
        #{Pid := _} ->
            % monitor is already in place - do nothing
            {State, Actions};
        _ ->
            MRef = erlang:monitor(process, Pid),
            {State#state{monitors = Monitors#{Pid => {machine, MRef}}},
             Actions}
    end;
handle_effect(_, {monitor, process, Component, Pid}, _,
              #state{monitors = Monitors} = State, Actions) ->
    case Monitors of
        #{Pid := _} ->
            % monitor is already in place - do nothing
            {State, Actions};
        _ ->
            MRef = erlang:monitor(process, Pid),
            {State#state{monitors = Monitors#{Pid => {Component, MRef}}},
             Actions}
    end;
handle_effect(_, {monitor, node, Node}, _,
              #state{monitors = Monitors} = State, Actions0) ->
    case Monitors of
        #{Node := _} ->
            % monitor is already in place - do nothing
            {State, Actions0};
        _ ->
            %% no need to actually monitor anything as we've always monitoring
            %% all visible nodes
            %% Fake a node event if the node is already connected so that the machine
            %% can discover the current status
            case lists:member(Node, nodes()) of
                true ->
                    %% as effects get evaluated on state enter we cannot use
                    %% next_events
                    self() ! {nodeup, Node},
                    ok;
                false ->
                    self() ! {nodedown, Node},
                    ok
            end,
            {State#state{monitors = Monitors#{Node => undefined}}, Actions0}
    end;
handle_effect(_, {demonitor, process, Pid}, _,
              #state{monitors = Monitors0} = State, Actions) ->
    case maps:take(Pid, Monitors0) of
        {{_, MRef}, Monitors} ->
            true = erlang:demonitor(MRef),
            {State#state{monitors = Monitors}, Actions};
        error ->
            % ref not known - do nothing
            {State, Actions}
    end;
handle_effect(_, {demonitor, node, Node}, _,
              #state{monitors = Monitors0} = State, Actions) ->
    case maps:take(Node, Monitors0) of
        {_, Monitors} ->
            {State#state{monitors = Monitors}, Actions};
        error ->
            {State, Actions}
    end;
handle_effect(_, {incr_metrics, Table, Ops}, _,
              State = #state{conf = #conf{name = Key}}, Actions) ->
    _ = ets:update_counter(Table, Key, Ops),
    {State, Actions};
handle_effect(_, {timer, Name, T}, _, State, Actions) ->
    {State, [{{timeout, Name}, T, machine_timeout} | Actions]};
handle_effect(RaftState, {log, Idxs, Fun}, EvtType,
              State = #state{server_state = SS0}, Actions) when is_list(Idxs) ->
    %% Useful to implement a batch send of data obtained from the log.
    %% 1) Retrieve all data from the list of indexes
    {Data, SS} = lists:foldl(fun(Idx, {Data0, Acc0}) ->
                                     case ra_server:read_at(Idx, Acc0) of
                                         {ok, D, Acc} ->
                                             {[D | Data0], Acc};
                                         {error, _} ->
                                             %% this is unrecoverable
                                             exit({failed_to_read_index_for_log_effect,
                                                   Idx})
                                     end
                             end, {[], SS0}, Idxs),
    %% 2) Apply the fun to the list of data as a whole and deal with any effects
    case Fun(lists:reverse(Data)) of
        [] ->
            {State#state{server_state = SS}, Actions};
        Effects ->
            %% recurse with the new effects
            handle_effects(RaftState, Effects, EvtType,
                           State#state{server_state = SS}, Actions)
    end;
handle_effect(_, {mod_call, Mod, Fun, Args}, _,
              State, Actions) ->
    _ = erlang:apply(Mod, Fun, Args),
    {State, Actions};
handle_effect(_RaftState, start_election_timeout, _, State, Actions) ->
    maybe_set_election_timeout(long, State, Actions);
handle_effect(follower, {record_leader_msg, _LeaderId}, _, State0, Actions) ->
    %% record last time leader seen
    State = State0#state{leader_last_seen = os:system_time(millisecond),
                         election_timeout_set = false},
    %% always cancel state timeout when a valid leader message has been
    %% received just in case a timeout is currently active
    %% the follower ra_server logic will emit this
    {State, [{state_timeout, infinity, undefined} | Actions]};
handle_effect(_, {record_leader_msg, _LeaderId}, _, State0, Actions) ->
    %% non follower states don't need to reset state timeout after an effect
    {State0, Actions}.

send_rpcs(State0) ->
    {State, Rpcs} = make_rpcs(State0),
    % module call so that we can mock
    % TODO: review
    [ok = ?MODULE:send_rpc(To, Rpc) || {send_rpc, To, Rpc} <-  Rpcs],
    State.

make_rpcs(State) ->
    {ServerState, Rpcs} = ra_server:make_rpcs(State#state.server_state),
    {State#state{server_state = ServerState}, Rpcs}.

send_rpc(To, Msg) ->
    % fake gen cast - need to avoid any blocking delays here
    gen_cast(To, Msg).

gen_cast(To, Msg) ->
    send(To, {'$gen_cast', Msg}).

send_ra_event(To, Msg, LeaderId, EvtType, State) ->
    send(To, wrap_ra_event(State, LeaderId, EvtType, Msg)).

wrap_ra_event(#state{conf = #conf{ra_event_formatter = undefined}},
              LeaderId, EvtType, Evt) ->
    {ra_event, LeaderId, {EvtType, Evt}};
wrap_ra_event(#state{conf = #conf{ra_event_formatter = {M, F, A}}},
              LeaderId, EvtType, Evt) ->
    apply(M, F, [LeaderId, {EvtType, Evt} | A]).

parse_send_msg_options(ra_event) ->
    {true, false};
parse_send_msg_options(cast) ->
    {false, true};
parse_send_msg_options(local) ->
    {false, false};
parse_send_msg_options(Options) when is_list(Options) ->
    {lists:member(ra_event, Options), lists:member(cast, Options)}.

id(#state{server_state = ServerState}) ->
    ra_server:id(ServerState).

log_id(#state{conf = #conf{log_id = N}}) ->
    N.

uid(#state{server_state = ServerState}) ->
    ra_server:uid(ServerState).

leader_id(#state{server_state = ServerState}) ->
    ra_server:leader_id(ServerState).

current_term(#state{server_state = ServerState}) ->
    ra_server:current_term(ServerState).

process_pending_queries(NewLeader,
                        #state{server_state = ServerState0} = State) ->
    {ServerState, Froms} = ra_server:process_new_leader_queries(ServerState0),
    [_ = gen_statem:reply(F, {redirect, NewLeader})
     || F <- Froms],
    State#state{server_state = ServerState}.

election_timeout_action(Length, #state{conf = Conf}) ->
    election_timeout_action(Length, Conf);
election_timeout_action(really_short, #conf{broadcast_time = Timeout}) ->
    T = rand:uniform(Timeout),
    {state_timeout, T, election_timeout};
election_timeout_action(short, #conf{broadcast_time = Timeout}) ->
    T = rand:uniform(Timeout * ?DEFAULT_ELECTION_MULT) + Timeout,
    {state_timeout, T, election_timeout};
election_timeout_action(long, #conf{broadcast_time = Timeout}) ->
    %% this should be longer than aten detection poll interval
    T = rand:uniform(Timeout * ?DEFAULT_ELECTION_MULT * 2) + 1000,
    {state_timeout, T, election_timeout}.

% sets the tick timer for periodic actions such as sending rpcs to servers
% that are stale to ensure liveness
set_tick_timer(#state{conf = #conf{tick_timeout = TickTimeout}}, Actions) ->
    [{{timeout, tick}, TickTimeout, tick_timeout} | Actions].


follower_leader_change(Old, #state{pending_commands = Pending,
                                   leader_monitor = OldMRef} = New) ->
    OldLeader = leader_id(Old),
    case leader_id(New) of
        OldLeader ->
            % no change
            New;
        undefined ->
            New;
        NewLeader ->
            MRef = swap_monitor(OldMRef, NewLeader),
            LeaderNode = ra_lib:ra_server_id_node(NewLeader),
            ok = aten_register(LeaderNode),
            OldLeaderNode = ra_lib:ra_server_id_node(OldLeader),
            ok = aten:unregister(OldLeaderNode),
            % leader has either changed or just been set
            ?INFO("~s: detected a new leader ~w in term ~b~n",
                  [log_id(New), NewLeader, current_term(New)]),
            [ok = gen_statem:reply(From, {redirect, NewLeader})
             || {From, _Data} <- Pending],
            process_pending_queries(NewLeader,
                                    New#state{pending_commands = [],
                                              leader_monitor = MRef})
    end.

aten_register(Node) ->
    case node() of
        Node -> ok;
        _ ->
            aten:register(Node)
    end.

swap_monitor(MRef, L) ->
    stop_monitor(MRef),
    erlang:monitor(process, L).

stop_monitor(undefined) ->
    ok;
stop_monitor(MRef) ->
    erlang:demonitor(MRef),
    ok.

gen_statem_safe_call(ServerId, Msg, Timeout) ->
    try
        gen_statem:call(ServerId, Msg, Timeout)
    catch
         exit:{timeout, _} ->
            timeout;
         exit:{noproc, _} ->
            {error, noproc};
         exit:{{nodedown, _}, _} ->
            {error, nodedown}
    end.

do_state_query(all, State) -> State;
do_state_query(machine, #{machine_state := MacState}) ->
    MacState;
do_state_query(members, #{cluster := Cluster}) ->
    maps:keys(Cluster).

config_defaults() ->
    #{broadcast_time => ?DEFAULT_BROADCAST_TIME,
      tick_timeout => ?TICK_INTERVAL_MS,
      await_condition_timeout => ?DEFAULT_AWAIT_CONDITION_TIMEOUT,
      initial_members => []
     }.

maybe_redirect(From, Msg, #state{pending_commands = Pending,
                                 leader_monitor = LeaderMon} = State) ->
    Leader = leader_id(State),
    case LeaderMon of
        undefined ->
            ?INFO("~s: leader call - leader not known. "
                  "Command will be forwarded once leader is known.~n",
                  [log_id(State)]),
            {keep_state,
             State#state{pending_commands = [{From, Msg} | Pending]}};
        _ when Leader =/= undefined ->
            {keep_state, State, {reply, From, {redirect, Leader}}}
    end.

reject_command(Pid, Corr, State) ->
    LeaderId = leader_id(State),
    case LeaderId of
        undefined ->
            %% don't log these as they may never be resolved
            ok;
        _ ->
            ?INFO("~s: follower received leader command from ~w. "
                  "Rejecting to ~w ~n", [log_id(State), Pid, LeaderId])
    end,
    send_ra_event(Pid, {not_leader, LeaderId, Corr},
                  LeaderId, rejected, State).

maybe_persist_last_applied(#state{server_state = NS} = State) ->
     State#state{server_state = ra_server:persist_last_applied(NS)}.

send(To, Msg) ->
    % we do not want to block the ra server whilst attempting to set up
    % a TCP connection to a potentially down node.
    case erlang:send(To, Msg, [noconnect, nosuspend]) of
        ok -> ok;
        _ -> ok
    end.


fold_log(From, Fun, Term, State) ->
    case ra_server:log_fold(State#state.server_state, Fun, Term) of
        {ok, Result, ServerState} ->
            {keep_state, State#state{server_state = ServerState},
             [{reply, From, {ok, Result}}]};
        {error, Reason, ServerState} ->
            {keep_state, State#state{server_state = ServerState},
             [{reply, From, {error, Reason}}]}
    end.

receive_snapshot_timeout() ->
    application:get_env(ra, receive_snapshot_timeout,
                        ?DEFAULT_RECEIVE_SNAPSHOT_TIMEOUT).

send_snapshots(Me, Id, Term, To, ChunkSize, SnapState) ->
    {ok,
     Meta,
     ReadState} = ra_snapshot:begin_read(SnapState),

    RPC = #install_snapshot_rpc{term = Term,
                                leader_id = Id,
                                meta = Meta},

    Result = read_chunks_and_send_rpc(RPC, To, ReadState, 1,
                                      ChunkSize, SnapState),
    ok = gen_statem:cast(Me, {To, Result}).

read_chunks_and_send_rpc(RPC0,
                         To, ReadState0, Num, ChunkSize, SnapState) ->
    {ok, Data, ContState} = ra_snapshot:read_chunk(ReadState0, ChunkSize,
                                                   SnapState),
    ChunkFlag = case ContState of
                    {next, _} -> next;
                    last -> last
                end,
    %% TODO: some of the metadata, e.g. the cluster is redundant in subsequent
    %% rpcs
    RPC1 = RPC0#install_snapshot_rpc{chunk_state = {Num, ChunkFlag},
                                     data = Data},
    Res1 = gen_statem:call(To, RPC1,
                           {dirty_timeout, ?INSTALL_SNAP_RPC_TIMEOUT}),
    case ContState of
        {next, ReadState1} ->
            read_chunks_and_send_rpc(RPC0, To, ReadState1, Num + 1,
                                     ChunkSize, SnapState);
        last ->
            Res1
    end.

make_command(Type, {call, From}, Data, Mode) ->
    Ts = os:system_time(millisecond),
    {Type, #{from => From, ts => Ts}, Data, Mode};
make_command(Type, _, Data, Mode) ->
    Ts = os:system_time(millisecond),
    {Type, #{ts => Ts}, Data, Mode}.

maybe_set_election_timeout(_TimeoutLen,
                           #state{election_timeout_set = true} = State,
                           Actions) ->
    %% already set, don't update
    {State, Actions};
maybe_set_election_timeout(TimeoutLen, State, Actions) ->
    {State#state{election_timeout_set = true},
     [election_timeout_action(TimeoutLen, State) | Actions]}.

next_state(Next, State, Actions) ->
    %% as changing states will always cancel the state timeout we need
    %% to set our own state tracking to false here
    {next_state, Next, State#state{election_timeout_set = false}, Actions}.

<<<<<<< HEAD
send_msg({send_msg, To, Msg, Options}, LeaderId, State) ->
    case parse_send_msg_options(Options) of
        {true, true} ->
            gen_cast(To, wrap_ra_event(State, LeaderId, machine, Msg));
        {true, false} ->
            send(To, wrap_ra_event(State, LeaderId, machine, Msg));
        {false, true} ->
            gen_cast(To, Msg);
        {false, false} ->
            send(To, Msg)
    end.

has_local_opt(local) ->
    true;
has_local_opt(Opt) when is_atom(Opt) ->
    false;
has_local_opt(Opts) ->
    lists:member(local, Opts).

get_node(P) when is_pid(P) ->
    node(P);
get_node({_, Node}) ->
    Node;
get_node(Proc) when is_atom(Proc) ->
    node().
=======
handle_tick_metrics(State) ->
    ServerState = State#state.server_state,
    Metrics = {_, _, _, LA, _, _, _} = ra_server:metrics(ServerState),
    _ = ets:insert(ra_metrics, Metrics),
    %% only force gc collect if the state machine has changed
    case LA > State#state.force_gc_index of
        true ->
            true = erlang:garbage_collect();
        false ->
            ok
    end,
    State#state{force_gc_index = LA}.
>>>>>>> 41ed91e0
<|MERGE_RESOLUTION|>--- conflicted
+++ resolved
@@ -1461,7 +1461,6 @@
     %% to set our own state tracking to false here
     {next_state, Next, State#state{election_timeout_set = false}, Actions}.
 
-<<<<<<< HEAD
 send_msg({send_msg, To, Msg, Options}, LeaderId, State) ->
     case parse_send_msg_options(Options) of
         {true, true} ->
@@ -1487,7 +1486,7 @@
     Node;
 get_node(Proc) when is_atom(Proc) ->
     node().
-=======
+
 handle_tick_metrics(State) ->
     ServerState = State#state.server_state,
     Metrics = {_, _, _, LA, _, _, _} = ra_server:metrics(ServerState),
@@ -1499,5 +1498,4 @@
         false ->
             ok
     end,
-    State#state{force_gc_index = LA}.
->>>>>>> 41ed91e0
+    State#state{force_gc_index = LA}.